mod config;
mod error;
mod logfile_request;

use anyhow::Result;
use c8y_api::http_proxy::{C8YHttpProxy, JwtAuthHttpProxy};
use c8y_smartrest::smartrest_deserializer::{SmartRestLogRequest, SmartRestRequestGeneric};
use c8y_smartrest::topic::C8yTopic;
use clap::Parser;

use inotify::{EventMask, EventStream};
use inotify::{Inotify, WatchMask};
use mqtt_channel::{Connection, StreamExt};
use std::path::{Path, PathBuf};
use tedge_config::{
    ConfigRepository, ConfigSettingAccessor, LogPathSetting, MqttPortSetting, TEdgeConfig,
    DEFAULT_TEDGE_CONFIG_PATH,
};
use tedge_utils::file::{create_directory_with_user_group, create_file_with_user_group};
use tracing::{error, info};

use crate::logfile_request::{handle_dynamic_log_type_update, handle_logfile_request_operation};

const DEFAULT_PLUGIN_CONFIG_FILE: &str = "c8y/c8y-log-plugin.toml";
const AFTER_HELP_TEXT: &str = r#"On start, `c8y_log_plugin` notifies the cloud tenant of the log types listed in the `CONFIG_FILE`, sending this list with a `118` on `c8y/s/us`.
`c8y_log_plugin` subscribes then to `c8y/s/ds` listening for logfile operation requests (`522`) notifying the Cumulocity tenant of their progress (messages `501`, `502` and `503`).

The thin-edge `CONFIG_DIR` is used to store:
  * c8y-log-plugin.toml - the configuration file that specifies which logs to be retrived"#;

#[derive(Debug, clap::Parser, Clone)]
#[clap(
name = clap::crate_name!(),
version = clap::crate_version!(),
about = clap::crate_description!(),
after_help = AFTER_HELP_TEXT
)]
pub struct LogfileRequestPluginOpt {
    /// Turn-on the debug log level.
    ///
    /// If off only reports ERROR, WARN, and INFO
    /// If on also reports DEBUG and TRACE
    #[clap(long)]
    pub debug: bool,

    /// Create supported operation files
    #[clap(short, long)]
    pub init: bool,

    #[clap(long = "config-dir", default_value = DEFAULT_TEDGE_CONFIG_PATH)]
    pub config_dir: PathBuf,
}

async fn create_mqtt_client(
    tedge_config: &TEdgeConfig,
) -> Result<mqtt_channel::Connection, anyhow::Error> {
    let mqtt_port = tedge_config.query(MqttPortSetting)?.into();
    let mqtt_config = mqtt_channel::Config::default()
        .with_port(mqtt_port)
        .with_subscriptions(mqtt_channel::TopicFilter::new_unchecked(
            C8yTopic::SmartRestRequest.as_str(),
        ));

    let mqtt_client = mqtt_channel::Connection::new(&mqtt_config).await?;
    Ok(mqtt_client)
}

pub async fn create_http_client(
    tedge_config: &TEdgeConfig,
) -> Result<JwtAuthHttpProxy, anyhow::Error> {
    let mut http_proxy = JwtAuthHttpProxy::try_new(tedge_config).await?;
    let () = http_proxy.init().await?;
    Ok(http_proxy)
}

fn create_inofity_file_watch_stream(
    config_file: &Path,
) -> Result<EventStream<[u8; 1024]>, anyhow::Error> {
    let buffer = [0; 1024];
    let mut inotify = Inotify::init().expect("Error while initializing inotify instance");

    inotify
        .add_watch(&config_file, WatchMask::CLOSE_WRITE)
        .expect("Failed to add file watch");

    Ok(inotify.event_stream(buffer)?)
}

async fn run(
    config_file: &Path,
    mqtt_client: &mut Connection,
    http_client: &mut JwtAuthHttpProxy,
) -> Result<(), anyhow::Error> {
    let mut plugin_config = handle_dynamic_log_type_update(mqtt_client, config_file).await?;

    let mut inotify_stream = create_inofity_file_watch_stream(config_file)?;

    loop {
        tokio::select! {
                message = mqtt_client.received.next() => {
                if let Some(message) = message {
                    if let Ok(payload) = message.payload_str() {
                        let result = match payload.split(',').next().unwrap_or_default() {
                            "522" => {
                                info!("Log request received: {payload}");
                                // retrieve smartrest object from payload
                                let maybe_smartrest_obj = SmartRestLogRequest::from_smartrest(payload);
                                if let Ok(smartrest_obj) = maybe_smartrest_obj {
                                    handle_logfile_request_operation(
                                        &smartrest_obj,
                                        &plugin_config,
                                        mqtt_client,
                                        http_client,
                                    )
                                    .await
                                } else {
                                    error!("Incorrect SmartREST payload: {}", payload);
                                    Ok(())
                                }
                            }
                            _ => {
                                // Ignore operation messages not meant for this plugin
                                Ok(())
                            }
                        };

                        if let Err(err) = result {
                            let error_message = format!("Handling of operation: '{}' failed with {}", payload, err);
                            error!("{}", error_message);
                        }
                    }
                }
                else {
                    // message is None and the connection has been closed
                    return Ok(());
                }
            }
            Some(Ok(event)) = inotify_stream.next() => {
                if event.mask == EventMask::CLOSE_WRITE {
                    plugin_config = handle_dynamic_log_type_update(mqtt_client, config_file).await?;
                }
            }
        }
    }
}

#[tokio::main]
async fn main() -> Result<(), anyhow::Error> {
    let config_plugin_opt = LogfileRequestPluginOpt::parse();
    let config_file = PathBuf::from(&format!(
        "{}/{DEFAULT_PLUGIN_CONFIG_FILE}",
        &config_plugin_opt
            .config_dir
            .to_str()
            .unwrap_or(DEFAULT_TEDGE_CONFIG_PATH)
    ));

    tedge_utils::logging::initialise_tracing_subscriber(config_plugin_opt.debug);

    // Load tedge config from the provided location
    let tedge_config_location =
        tedge_config::TEdgeConfigLocation::from_custom_root(&config_plugin_opt.config_dir);
    let config_repository = tedge_config::TEdgeConfigRepository::new(tedge_config_location.clone());
    let tedge_config = config_repository.load()?;

    let logs_dir = tedge_config.query(LogPathSetting)?;
    let logs_dir = PathBuf::from(logs_dir.to_string());

    if config_plugin_opt.init {
        let () = init(&config_plugin_opt.config_dir, &logs_dir)?;
        return Ok(());
    }

    // Create required clients
    let mut mqtt_client = create_mqtt_client(&tedge_config).await?;
    let mut http_client = create_http_client(&tedge_config).await?;

    let () = run(&config_file, &mut mqtt_client, &mut http_client).await?;
    Ok(())
}

fn init(config_dir: &Path, logs_dir: &Path) -> Result<(), anyhow::Error> {
    info!("Creating supported operation files");
    let config_dir = config_dir.display().to_string();
    let logs_dir = logs_dir.display().to_string();
    let () = create_init_logs_directories_and_files(config_dir.as_str(), logs_dir.as_str())?;
    Ok(())
}

/// for the log plugin to work the following directories and files are needed:
///
/// Directories:
/// - LOGS_DIR/tedge/agent
/// - CONFIG_DIR/operations/c8y
/// - CONFIG_DIR/c8y
///
/// Files:
/// - CONFIG_DIR/operations/c8y/c8y_LogfileRequest
/// - CONFIG_DIR/c8y/c8y-log-plugin.toml
fn create_init_logs_directories_and_files(
    config_dir: &str,
    logs_dir: &str,
) -> Result<(), anyhow::Error> {
    // creating logs_dir
    create_directory_with_user_group(format!("{logs_dir}/tedge"), "tedge", "tedge", 0o755)?;
    create_directory_with_user_group(format!("{logs_dir}/tedge/agent"), "tedge", "tedge", 0o755)?;
    // creating /operations/c8y directories
    create_directory_with_user_group(format!("{config_dir}/operations"), "tedge", "tedge", 0o755)?;
    create_directory_with_user_group(
        format!("{config_dir}/operations/c8y"),
        "tedge",
        "tedge",
        0o755,
    )?;
    // creating c8y_LogfileRequest operation file
    create_file_with_user_group(
        format!("{config_dir}/operations/c8y/c8y_LogfileRequest"),
        "tedge",
        "tedge",
        0o644,
        None,
    )?;
    // creating c8y directory
<<<<<<< HEAD
    create_directory_with_user_group(&format!("{config_dir}/c8y"), "root", "root", 0o1777)?;

=======
    create_directory_with_user_group(format!("{config_dir}/c8y"), "tedge", "tedge", 0o755)?;
>>>>>>> c430e25f
    // creating c8y-log-plugin.toml
    let logs_path = format!("{logs_dir}/tedge/agent/software-*");
    let data = format!(
        r#"files = [
    {{ type = "software-management", path = "{logs_path}" }},
]"#
    );

    create_file_with_user_group(
<<<<<<< HEAD
        &format!("{config_dir}/{DEFAULT_PLUGIN_CONFIG_FILE}"),
        "root",
        "root",
        0o644,
        Some(&data),
=======
        format!("{config_dir}/{DEFAULT_PLUGIN_CONFIG_FILE}"),
        "tedge",
        "tedge",
        0o775,
>>>>>>> c430e25f
    )?;

    Ok(())
}<|MERGE_RESOLUTION|>--- conflicted
+++ resolved
@@ -221,12 +221,8 @@
         None,
     )?;
     // creating c8y directory
-<<<<<<< HEAD
     create_directory_with_user_group(&format!("{config_dir}/c8y"), "root", "root", 0o1777)?;
 
-=======
-    create_directory_with_user_group(format!("{config_dir}/c8y"), "tedge", "tedge", 0o755)?;
->>>>>>> c430e25f
     // creating c8y-log-plugin.toml
     let logs_path = format!("{logs_dir}/tedge/agent/software-*");
     let data = format!(
@@ -236,18 +232,11 @@
     );
 
     create_file_with_user_group(
-<<<<<<< HEAD
         &format!("{config_dir}/{DEFAULT_PLUGIN_CONFIG_FILE}"),
         "root",
         "root",
         0o644,
         Some(&data),
-=======
-        format!("{config_dir}/{DEFAULT_PLUGIN_CONFIG_FILE}"),
-        "tedge",
-        "tedge",
-        0o775,
->>>>>>> c430e25f
     )?;
 
     Ok(())
