--- conflicted
+++ resolved
@@ -82,13 +82,9 @@
     def validate(self):
         self.assertGrep(
             "tedge_sub.out",
-<<<<<<< HEAD
             "The size of the message received on tedge/measurements is 20489 "
             # Note: 2**16 would bei 18384 but the C8y limit is a bit smaller
             + "which is greater than the threshold size of 16184.",
-=======
-            "The input size 20489 is too big. The threshold is 16384.",
->>>>>>> 2b477c51
             contains=True,
         )
 
