--- conflicted
+++ resolved
@@ -39,12 +39,9 @@
 plugin_thin_edge_json = { path = "../plugins/plugin_thin_edge_json", optional = true }
 plugin_thin_edge_json_to_measurement_mapper = { path = "../plugins/plugin_thin_edge_json_to_measurement_mapper", optional = true }
 plugin_notification = { path = "../plugins/plugin_notification", optional = true }
-<<<<<<< HEAD
 plugin_collectd = { path = "../plugins/plugin_collectd", optional = true }
 plugin_sm_apt = { path = "../plugins/plugin_sm_apt", optional = true }
-=======
 plugin_c8y = { path = "../plugins/plugin_c8y", optional = true }
->>>>>>> 02aebf91
 
 
 [features]
@@ -68,9 +65,6 @@
 
 thin_edge_json = ["plugin_thin_edge_json", "plugin_thin_edge_json_to_measurement_mapper"]
 mqtt = ["plugin_mqtt", "plugin_mqtt_measurement_bridge"]
-<<<<<<< HEAD
 collectd = ["plugin_collectd"]
 sm = ["plugin_sm_apt"]
-=======
 c8y = ["plugin_c8y"]
->>>>>>> 02aebf91
