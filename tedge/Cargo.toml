--- conflicted
+++ resolved
@@ -39,11 +39,8 @@
 plugin_thin_edge_json = { path = "../plugins/plugin_thin_edge_json", optional = true }
 plugin_thin_edge_json_to_measurement_mapper = { path = "../plugins/plugin_thin_edge_json_to_measurement_mapper", optional = true }
 plugin_notification = { path = "../plugins/plugin_notification", optional = true }
-<<<<<<< HEAD
 plugin_collectd = { path = "../plugins/plugin_collectd", optional = true }
-=======
 plugin_sm_apt = { path = "../plugins/plugin_sm_apt", optional = true }
->>>>>>> 2abce769
 
 
 [features]
@@ -67,8 +64,5 @@
 
 thin_edge_json = ["plugin_thin_edge_json", "plugin_thin_edge_json_to_measurement_mapper"]
 mqtt = ["plugin_mqtt", "plugin_mqtt_measurement_bridge"]
-<<<<<<< HEAD
 collectd = ["plugin_collectd"]
-=======
 sm = ["plugin_sm_apt"]
->>>>>>> 2abce769
