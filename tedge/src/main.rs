#![doc = include_str!("../README.md")]

use std::collections::HashMap;
use std::collections::HashSet;
use std::io::Write;

use clap::Parser;
use miette::IntoDiagnostic;

use pretty::Arena;
use tedge_api::PluginBuilder;
use tedge_core::TedgeApplication;
use tedge_core::TedgeApplicationBuilder;
use tedge_core::TedgeApplicationCancelSender;
use tedge_lib::measurement::Measurement;
use tedge_lib::notification::Notification;
use tracing::debug;
use tracing::error;
use tracing::info;

mod cli;
mod config;
mod logging;

/// Helper type for registering PluginBuilder instances and doc-printing functions
struct Registry {
    app_builder: TedgeApplicationBuilder,
    plugin_kinds: HashSet<String>,
    doc_printers: HashMap<String, Box<dyn FnOnce() -> Result<(), miette::Error>>>,
}

macro_rules! register_plugin {
    ($registry:ident, $cfg:tt, $pluginbuilder:ty, $pbinstance:expr) => {{
        cfg_if::cfg_if! {
            if #[cfg(feature = $cfg)] {
                let kind_name: &'static str = <$pluginbuilder as PluginBuilder<tedge_core::PluginDirectory>>::kind_name();
                info!("Registering plugin builder for plugins of type {}", kind_name);
                let mut registry = $registry;
                if !registry.plugin_kinds.insert(kind_name.to_string()) {
                    miette::bail!("Plugin kind '{}' was already registered, cannot register!", kind_name)
                }

                let kind_name_str = kind_name.to_string();
                registry.doc_printers.insert(kind_name.to_string(), Box::new(move || {
                    let mut stdout = std::io::stdout();
                    if let Some(config_desc) = <$pluginbuilder as PluginBuilder<tedge_core::PluginDirectory>>::kind_configuration() {
                        let terminal_width = term_size::dimensions().map(|(w, _)| w).unwrap_or(80);
                        let arena = Arena::new();

                        let rendered_doc = crate::config::as_terminal_doc(&config_desc, &arena);

                        let mut output = String::new();
                        rendered_doc.render_fmt(terminal_width, &mut output).into_diagnostic()?;

                        writeln!(stdout, " ----- Documentation for plugin '{}'", kind_name_str)
                                .into_diagnostic()?;

                        writeln!(stdout, "{}", output).into_diagnostic()?;
                    } else {
                        let msg = format!(" Documentation for plugin '{}' is unavailable", kind_name);
                        writeln!(stdout, "{}", nu_ansi_term::Color::Red.bold().paint(msg))
                            .into_diagnostic()?;
                    }
                    Ok(())
                }));

                Registry {
                    app_builder: registry.app_builder.with_plugin_builder($pbinstance)?,
                    plugin_kinds: registry.plugin_kinds,
                    doc_printers: registry.doc_printers,
                }
            } else {
                tracing::trace!("Not supporting plugins of type {}", std::stringify!($pluginbuilder));
                $registry
            }
        }
    }}
}

#[tokio::main]
#[tracing::instrument]
async fn main() -> miette::Result<()> {
    let args = crate::cli::Cli::parse();
    let _guard = crate::logging::setup_logging(
        args.logging,
        args.chrome_logging.as_ref(),
        args.tracy_logging,
    )?;
    info!("Tedge booting...");
    debug!("Tedge CLI: {:?}", args);

    let registry = Registry {
        app_builder: TedgeApplication::builder(),
        plugin_kinds: HashSet::new(),
        doc_printers: HashMap::new(),
    };
    info!("Building application");

    let registry = {
        cfg_table::cfg_table! {
            [not(feature = "mqtt")] => register_plugin!(
                registry,
                "builtin_plugin_log",
                plugin_log::LogPluginBuilder<(Measurement, Notification)>,
                plugin_log::LogPluginBuilder::<(Measurement, Notification)>::new()
            ),

            [feature = "mqtt"] => register_plugin!(
                registry,
                "builtin_plugin_log",
                plugin_log::LogPluginBuilder<(Measurement, Notification, plugin_mqtt::IncomingMessage)>,
                plugin_log::LogPluginBuilder::<(Measurement, Notification, plugin_mqtt::IncomingMessage)>::new()
            ),
        }
    };

    let registry = register_plugin!(
        registry,
        "builtin_plugin_avg",
        plugin_avg::AvgPluginBuilder,
        plugin_avg::AvgPluginBuilder
    );
    let registry = register_plugin!(
        registry,
        "builtin_plugin_sysstat",
        plugin_sysstat::SysStatPluginBuilder,
        plugin_sysstat::SysStatPluginBuilder
    );
    let registry = register_plugin!(
        registry,
        "builtin_plugin_inotify",
        plugin_inotify::InotifyPluginBuilder,
        plugin_inotify::InotifyPluginBuilder
    );
    let registry = register_plugin!(
        registry,
        "builtin_plugin_httpstop",
        plugin_httpstop::HttpStopPluginBuilder,
        plugin_httpstop::HttpStopPluginBuilder
    );
    let registry = register_plugin!(
        registry,
        "builtin_plugin_measurement_filter",
        plugin_measurement_filter::MeasurementFilterPluginBuilder,
        plugin_measurement_filter::MeasurementFilterPluginBuilder
    );
    let registry = register_plugin!(
        registry,
        "mqtt",
        plugin_mqtt::MqttPluginBuilder,
        plugin_mqtt::MqttPluginBuilder::new()
    );
    let registry = register_plugin!(
        registry,
        "mqtt",
        plugin_mqtt_measurement_bridge::MqttMeasurementBridgePluginBuilder,
        plugin_mqtt_measurement_bridge::MqttMeasurementBridgePluginBuilder::new()
    );
    let registry = register_plugin!(
        registry,
        "thin_edge_json",
        plugin_thin_edge_json::ThinEdgeJsonPluginBuilder,
        plugin_thin_edge_json::ThinEdgeJsonPluginBuilder
    );
    let registry = register_plugin!(
        registry,
        "thin_edge_json",
        plugin_thin_edge_json_to_measurement_mapper::ThinEdgeJsonToMeasurementMapperPluginBuilder,
        plugin_thin_edge_json_to_measurement_mapper::ThinEdgeJsonToMeasurementMapperPluginBuilder
    );
    let registry = register_plugin!(
        registry,
        "builtin_plugin_notification",
        plugin_notification::NotificationPluginBuilder,
        plugin_notification::NotificationPluginBuilder
    );
    let registry = register_plugin!(
        registry,
<<<<<<< HEAD
        "collectd",
        plugin_collectd::CollectdPluginBuilder,
        plugin_collectd::CollectdPluginBuilder
    );
    let registry = register_plugin!(
        registry,
        "sm",
        plugin_sm_apt::SmAptPluginBuilder,
        plugin_sm_apt::SmAptPluginBuilder
=======
        "c8y",
        plugin_c8y::C8yPluginBuilder,
        plugin_c8y::C8yPluginBuilder
>>>>>>> 02aebf91
    );

    match args.command {
        cli::CliCommand::Run { config } => {
            let (cancel_sender, application) =
                registry.app_builder.with_config_from_path(config).await?;
            info!("Application built");

            debug!("Verifying the configuration");
            validate_config(&application).await?;

            debug!("Going to run the application");
            run(cancel_sender, application).await
        }
        cli::CliCommand::ValidateConfig { config } => {
            let (_, application) = registry.app_builder.with_config_from_path(config).await?;
            info!("Application built");

            debug!("Only going to validate the configuration");
            validate_config(&application).await?;
            info!("Configuration validated");
            Ok(())
        }
        cli::CliCommand::GetPluginKinds => {
            use std::io::Write;

            let mut out = std::io::stdout();
            for name in registry.app_builder.plugin_kind_names() {
                writeln!(out, "{}", name).into_diagnostic()?;
            }
            Ok(())
        }
        cli::CliCommand::Doc { plugin_name } => {
            let mut registry = registry;
            if let Some(plugin_name) = plugin_name {
                let printer = registry
                    .doc_printers
                    .remove(&plugin_name)
                    .ok_or_else(|| miette::miette!("Plugin named '{}' not found", plugin_name))?;

                (printer)()?;
            } else {
                for printer in registry.doc_printers.into_values() {
                    printer()?;
                }
            }

            Ok(())
        }
    }
}

async fn run(
    cancel_sender: TedgeApplicationCancelSender,
    application: TedgeApplication,
) -> miette::Result<()> {
    info!("Booting app now.");
    let mut run_fut = Box::pin(application.run());

    let kill_app = |fut| -> miette::Result<()> {
        error!("Killing application");
        drop(fut);
        miette::bail!("Application killed")
    };

    let res = tokio::select! {
        res = &mut run_fut => {
            res.into_diagnostic()
        },

        _int = tokio::signal::ctrl_c() => {
            if !cancel_sender.is_cancelled() {
                info!("Shutting down...");
                cancel_sender.cancel_app();
                tokio::select! {
                    res = &mut run_fut => res.into_diagnostic(),
                    _ = tokio::signal::ctrl_c() => kill_app(run_fut),
                }
            } else {
                kill_app(run_fut)
            }
        },
    };

    info!("Bye");
    res
}

async fn validate_config(application: &TedgeApplication) -> miette::Result<()> {
    let mut any_err = false;
    for (plugin_name, res) in application.verify_configurations().await {
        match res {
            Err(e) => {
                error!("Error in Plugin '{}' configuration: {:?}", plugin_name, e);
                any_err = true;
            }
            Ok(_) => {
                info!("Plugin '{}' configured correctly", plugin_name);
            }
        }
    }

    if any_err {
        Err(miette::miette!("Plugin configuration error"))
    } else {
        Ok(())
    }
}<|MERGE_RESOLUTION|>--- conflicted
+++ resolved
@@ -176,7 +176,6 @@
     );
     let registry = register_plugin!(
         registry,
-<<<<<<< HEAD
         "collectd",
         plugin_collectd::CollectdPluginBuilder,
         plugin_collectd::CollectdPluginBuilder
@@ -186,11 +185,12 @@
         "sm",
         plugin_sm_apt::SmAptPluginBuilder,
         plugin_sm_apt::SmAptPluginBuilder
-=======
+    );
+    let registry = register_plugin!(
+        registry,
         "c8y",
         plugin_c8y::C8yPluginBuilder,
         plugin_c8y::C8yPluginBuilder
->>>>>>> 02aebf91
     );
 
     match args.command {
