#![doc = include_str!("../README.md")]

use std::collections::HashMap;
use std::collections::HashSet;
use std::io::Write;

use clap::Parser;
use miette::IntoDiagnostic;

use pretty::Arena;
use tedge_api::PluginBuilder;
use tedge_core::TedgeApplication;
use tedge_core::TedgeApplicationBuilder;
use tedge_core::TedgeApplicationCancelSender;
use tedge_lib::measurement::Measurement;
use tedge_lib::notification::Notification;
use tracing::debug;
use tracing::error;
use tracing::info;

mod cli;
mod config;
mod logging;

/// Helper type for registering PluginBuilder instances and doc-printing functions
struct Registry {
    app_builder: TedgeApplicationBuilder,
    plugin_kinds: HashSet<String>,
    doc_printers: HashMap<String, Box<dyn FnOnce() -> Result<(), miette::Error>>>,
}

macro_rules! register_plugin {
    ($registry:ident, $cfg:tt, $pluginbuilder:ty, $pbinstance:expr) => {{
        cfg_if::cfg_if! {
            if #[cfg(feature = $cfg)] {
                let kind_name: &'static str = <$pluginbuilder as PluginBuilder<tedge_core::PluginDirectory>>::kind_name();
                info!("Registering plugin builder for plugins of type {}", kind_name);
                let mut registry = $registry;
                if !registry.plugin_kinds.insert(kind_name.to_string()) {
                    miette::bail!("Plugin kind '{}' was already registered, cannot register!", kind_name)
                }

                let kind_name_str = kind_name.to_string();
                registry.doc_printers.insert(kind_name.to_string(), Box::new(move || {
                    let mut stdout = std::io::stdout();
                    if let Some(config_desc) = <$pluginbuilder as PluginBuilder<tedge_core::PluginDirectory>>::kind_configuration() {
                        let terminal_width = term_size::dimensions().map(|(w, _)| w).unwrap_or(80);
                        let arena = Arena::new();

                        let rendered_doc = crate::config::as_terminal_doc(&config_desc, &arena);

                        let mut output = String::new();
                        rendered_doc.render_fmt(terminal_width, &mut output).into_diagnostic()?;

                        writeln!(stdout, " ----- Documentation for plugin '{}'", kind_name_str)
                                .into_diagnostic()?;

                        writeln!(stdout, "{}", output).into_diagnostic()?;
                    } else {
                        let msg = format!(" Documentation for plugin '{}' is unavailable", kind_name);
                        writeln!(stdout, "{}", nu_ansi_term::Color::Red.bold().paint(msg))
                            .into_diagnostic()?;
                    }
                    Ok(())
                }));

                Registry {
                    app_builder: registry.app_builder.with_plugin_builder($pbinstance)?,
                    plugin_kinds: registry.plugin_kinds,
                    doc_printers: registry.doc_printers,
                }
            } else {
                tracing::trace!("Not supporting plugins of type {}", std::stringify!($pluginbuilder));
                $registry
            }
        }
    }}
}

#[tokio::main]
#[tracing::instrument]
async fn main() -> miette::Result<()> {
    let args = crate::cli::Cli::parse();
    let _guard = crate::logging::setup_logging(
        args.logging,
        args.chrome_logging.as_ref(),
        args.tracy_logging,
    )?;
    info!("Tedge booting...");
    debug!("Tedge CLI: {:?}", args);

    let registry = Registry {
        app_builder: TedgeApplication::builder(),
        plugin_kinds: HashSet::new(),
        doc_printers: HashMap::new(),
    };
    info!("Building application");

    let registry = {
        cfg_table::cfg_table! {
            [not(feature = "mqtt")] => register_plugin!(
                registry,
                "builtin_plugin_log",
                plugin_log::LogPluginBuilder<(Measurement, Notification)>,
                plugin_log::LogPluginBuilder::<(Measurement, Notification)>::new()
            ),

            [feature = "mqtt"] => register_plugin!(
                registry,
                "builtin_plugin_log",
                plugin_log::LogPluginBuilder<(Measurement, Notification, plugin_mqtt::IncomingMessage)>,
                plugin_log::LogPluginBuilder::<(Measurement, Notification, plugin_mqtt::IncomingMessage)>::new()
            ),
        }
    };

    let registry = register_plugin!(
        registry,
        "builtin_plugin_avg",
        plugin_avg::AvgPluginBuilder,
        plugin_avg::AvgPluginBuilder
    );
    let registry = register_plugin!(
        registry,
        "builtin_plugin_sysstat",
        plugin_sysstat::SysStatPluginBuilder,
        plugin_sysstat::SysStatPluginBuilder
    );
    let registry = register_plugin!(
        registry,
        "builtin_plugin_inotify",
        plugin_inotify::InotifyPluginBuilder,
        plugin_inotify::InotifyPluginBuilder
    );
    let registry = register_plugin!(
        registry,
        "builtin_plugin_httpstop",
        plugin_httpstop::HttpStopPluginBuilder,
        plugin_httpstop::HttpStopPluginBuilder
    );
    let registry = register_plugin!(
        registry,
        "builtin_plugin_measurement_filter",
        plugin_measurement_filter::MeasurementFilterPluginBuilder,
        plugin_measurement_filter::MeasurementFilterPluginBuilder
    );
    let registry = register_plugin!(
        registry,
        "mqtt",
        plugin_mqtt::MqttPluginBuilder,
        plugin_mqtt::MqttPluginBuilder::new()
    );
    let registry = register_plugin!(
        registry,
        "mqtt",
        plugin_mqtt_measurement_bridge::MqttMeasurementBridgePluginBuilder,
        plugin_mqtt_measurement_bridge::MqttMeasurementBridgePluginBuilder::new()
    );
    let registry = register_plugin!(
        registry,
        "thin_edge_json",
        plugin_thin_edge_json::ThinEdgeJsonPluginBuilder,
        plugin_thin_edge_json::ThinEdgeJsonPluginBuilder
    );
    let registry = register_plugin!(
        registry,
        "thin_edge_json",
        plugin_thin_edge_json_to_measurement_mapper::ThinEdgeJsonToMeasurementMapperPluginBuilder,
        plugin_thin_edge_json_to_measurement_mapper::ThinEdgeJsonToMeasurementMapperPluginBuilder
    );
    let registry = register_plugin!(
        registry,
        "builtin_plugin_notification",
        plugin_notification::NotificationPluginBuilder,
        plugin_notification::NotificationPluginBuilder
    );
    let registry = register_plugin!(
        registry,
<<<<<<< HEAD
        "collectd",
        plugin_collectd::CollectdPluginBuilder,
        plugin_collectd::CollectdPluginBuilder
=======
        "sm",
        plugin_sm_apt::SmAptPluginBuilder,
        plugin_sm_apt::SmAptPluginBuilder
>>>>>>> 2abce769
    );

    match args.command {
        cli::CliCommand::Run { config } => {
            let (cancel_sender, application) =
                registry.app_builder.with_config_from_path(config).await?;
            info!("Application built");

            debug!("Verifying the configuration");
            validate_config(&application).await?;

            debug!("Going to run the application");
            run(cancel_sender, application).await
        }
        cli::CliCommand::ValidateConfig { config } => {
            let (_, application) = registry.app_builder.with_config_from_path(config).await?;
            info!("Application built");

            debug!("Only going to validate the configuration");
            validate_config(&application).await?;
            info!("Configuration validated");
            Ok(())
        }
        cli::CliCommand::GetPluginKinds => {
            use std::io::Write;

            let mut out = std::io::stdout();
            for name in registry.app_builder.plugin_kind_names() {
                writeln!(out, "{}", name).into_diagnostic()?;
            }
            Ok(())
        }
        cli::CliCommand::Doc { plugin_name } => {
            let mut registry = registry;
            if let Some(plugin_name) = plugin_name {
                let printer = registry
                    .doc_printers
                    .remove(&plugin_name)
                    .ok_or_else(|| miette::miette!("Plugin named '{}' not found", plugin_name))?;

                (printer)()?;
            } else {
                for printer in registry.doc_printers.into_values() {
                    printer()?;
                }
            }

            Ok(())
        }
    }
}

async fn run(
    cancel_sender: TedgeApplicationCancelSender,
    application: TedgeApplication,
) -> miette::Result<()> {
    info!("Booting app now.");
    let mut run_fut = Box::pin(application.run());

    let kill_app = |fut| -> miette::Result<()> {
        error!("Killing application");
        drop(fut);
        miette::bail!("Application killed")
    };

    let res = tokio::select! {
        res = &mut run_fut => {
            res.into_diagnostic()
        },

        _int = tokio::signal::ctrl_c() => {
            if !cancel_sender.is_cancelled() {
                info!("Shutting down...");
                cancel_sender.cancel_app();
                tokio::select! {
                    res = &mut run_fut => res.into_diagnostic(),
                    _ = tokio::signal::ctrl_c() => kill_app(run_fut),
                }
            } else {
                kill_app(run_fut)
            }
        },
    };

    info!("Bye");
    res
}

async fn validate_config(application: &TedgeApplication) -> miette::Result<()> {
    let mut any_err = false;
    for (plugin_name, res) in application.verify_configurations().await {
        match res {
            Err(e) => {
                error!("Error in Plugin '{}' configuration: {:?}", plugin_name, e);
                any_err = true;
            }
            Ok(_) => {
                info!("Plugin '{}' configured correctly", plugin_name);
            }
        }
    }

    if any_err {
        Err(miette::miette!("Plugin configuration error"))
    } else {
        Ok(())
    }
}<|MERGE_RESOLUTION|>--- conflicted
+++ resolved
@@ -176,15 +176,15 @@
     );
     let registry = register_plugin!(
         registry,
-<<<<<<< HEAD
         "collectd",
         plugin_collectd::CollectdPluginBuilder,
         plugin_collectd::CollectdPluginBuilder
-=======
+    );
+    let registry = register_plugin!(
+        registry,
         "sm",
         plugin_sm_apt::SmAptPluginBuilder,
         plugin_sm_apt::SmAptPluginBuilder
->>>>>>> 2abce769
     );
 
     match args.command {
