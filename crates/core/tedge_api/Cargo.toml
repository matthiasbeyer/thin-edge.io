--- conflicted
+++ resolved
@@ -11,13 +11,8 @@
 downcast-rs = "1.2.0"
 futures = "0.3.21"
 thiserror = "1.0.30"
-<<<<<<< HEAD
-tokio = { version = "1.16.1", features = ["sync"] }
-tokio-util = "0.7"
-=======
 tokio = { version = "1.16.1", features = ["sync", "time"] }
 tokio-util = "0.7.0"
->>>>>>> 1a7edb63
 toml = "0.5.8"
 uuid = { version = "0.8", features = ["serde", "v4"] }
 
